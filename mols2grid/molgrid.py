--- conflicted
+++ resolved
@@ -662,42 +662,20 @@
         if callback:
             callback_btn = '<button class="m2g-callback">&#9654;</button>'
         else:
-<<<<<<< HEAD
-            callback_btn = ''
-            
-=======
-            callback_html = ""
->>>>>>> f209e3b2
+            callback_btn = ""
 
         # Generate cell HTML.
         if whole_cell_style:
             # Custom cells styling.
             item = (
                 '<div class="m2g-cell{tooltip_class}" data-mols2grid-id="0" tabindex="0" data-cellstyle="0"{tooltip_parameters}>'
-<<<<<<< HEAD
-                '<div class="m2g-cb">{checkbox_html}{id_display_html}</div>{callback_btn}{info_btn_html}{content}'
-                '</div>'
-=======
-                '<div class="m2g-cb">{checkbox_html}{id_display_html}</div>{info_btn_html}{content}{callback_html}'
+                '<div class="m2g-cb">{checkbox_html}{id_display_html}</div>{info_btn_html}{callback_btn}{content}'
                 "</div>"
->>>>>>> f209e3b2
             )
         else:
             item = (
                 '<div class="m2g-cell{tooltip_class}" data-mols2grid-id="0" tabindex="0"{tooltip_parameters}>'
-<<<<<<< HEAD
-                '<div class="m2g-cb">{checkbox_html}{id_display_html}</div>{callback_btn}{info_btn_html}{content}'
-                '</div>'
-            )
-        item = item.format(checkbox_html=checkbox_html,
-                           id_display_html=id_display_html,
-                           info_btn_html=info_btn_html,
-                           tooltip_parameters=tooltip_parameters,  # %%
-                           tooltip_class=tooltip_class,
-                           content="".join(content),
-                           callback_btn=callback_btn)
-=======
-                '<div class="m2g-cb">{checkbox_html}{id_display_html}</div>{info_btn_html}{content}{callback_html}'
+                '<div class="m2g-cb">{checkbox_html}{id_display_html}</div>{info_btn_html}{callback_btn}{content}'
                 "</div>"
             )
         item = item.format(
@@ -707,9 +685,8 @@
             tooltip_parameters=tooltip_parameters,  # %%
             tooltip_class=tooltip_class,
             content="".join(content),
-            callback_html=callback_html,
+            callback_btn=callback_btn,
         )
->>>>>>> f209e3b2
 
         # Callback
         if isinstance(callback, _JSCallback):
